// Copyright 2016 PingCAP, Inc.
//
// Licensed under the Apache License, Version 2.0 (the "License");
// you may not use this file except in compliance with the License.
// You may obtain a copy of the License at
//
//     http://www.apache.org/licenses/LICENSE-2.0
//
// Unless required by applicable law or agreed to in writing, software
// distributed under the License is distributed on an "AS IS" BASIS,
// See the License for the specific language governing permissions and
// limitations under the License.

use std::time::Duration;
use std::boxed::Box;
use std::sync::Arc;
use threadpool::ThreadPool;
use storage::{Engine, Command, Snapshot, CallbackType, Result as StorageResult,
              Error as StorageError};
use kvproto::kvrpcpb::Context;
use storage::mvcc::{MvccTxn, Error as MvccError};
use storage::{Key, Value, KvPair};
use std::collections::HashMap;
use mio::{self, EventLoop};
use storage::engine::{Result as EngineResult, Callback as EngineCallback, Modify};
use super::Result;
use super::Error;
use super::SchedCh;
use super::store::SnapshotStore;
use super::latch::{Latches, Lock};

const REPORT_STATISTIC_INTERVAL: u64 = 60000; // 60 seconds
const DEFAULT_WOKER_POOL_SIZES: usize = 8;

pub enum Tick {
    ReportStatistic,
}

pub enum ProcessResult {
    Res,
    MultiRes {
        results: Vec<StorageResult<()>>,
    },
    MultiKvpairs {
        pairs: Vec<StorageResult<KvPair>>,
    },
    Value {
        value: Option<Value>,
    },
    Failed {
        err: StorageError,
    },
}

pub enum Msg {
    Quit,
    RawCmd {
        cmd: Command,
        cb: CallbackType,
    },
    SnapshotFinished {
        cid: u64,
        snapshot: EngineResult<Box<Snapshot>>,
    },
    ReadFinished {
        cid: u64,
        pr: ProcessResult,
    },
    PrepareWriteFinished {
        cid: u64,
        pr: ProcessResult,
        to_be_write: Vec<Modify>,
    },
    PrepareWriteFailed {
        cid: u64,
        err: Error,
    },
    WriteFinished {
        cid: u64,
        pr: ProcessResult,
        result: EngineResult<()>,
    },
}

fn execute_callback(callback: CallbackType, pr: ProcessResult) {
    match callback {
        CallbackType::Result(cb) => {
            match pr {
                ProcessResult::Res => cb(Ok(())),
                ProcessResult::Failed { err } => cb(Err(err)),
                _ => panic!("process result mismatch"),
            }
        }
        CallbackType::MultiResults(cb) => {
            match pr {
                ProcessResult::MultiRes { results } => cb(Ok(results)),
                ProcessResult::Failed { err } => cb(Err(err)),
                _ => panic!("process result mismatch"),
            }
        }
        CallbackType::Value(cb) => {
            match pr {
                ProcessResult::Value { value } => cb(Ok(value)),
                ProcessResult::Failed { err } => cb(Err(err)),
                _ => panic!("process result mismatch"),
            }
        }
        CallbackType::KvPairs(cb) => {
            match pr {
                ProcessResult::MultiKvpairs { pairs } => cb(Ok(pairs)),
                ProcessResult::Failed { err } => cb(Err(err)),
                _ => panic!("process result mismatch"),
            }
        }
    }
}

pub struct RunningCtx {
    cid: u64,
    cmd: Command,
    lock: Lock,
    callback: Option<CallbackType>,
}

impl RunningCtx {
    pub fn new(cid: u64, cmd: Command, lock: Lock, cb: CallbackType) -> RunningCtx {
        RunningCtx {
            cid: cid,
            cmd: cmd,
            lock: lock,
            callback: Some(cb),
        }
    }
}

fn make_engine_cb(cid: u64, pr: ProcessResult, ch: SchedCh) -> EngineCallback<()> {
    Box::new(move |result: EngineResult<()>| {
        if let Err(e) = ch.send(Msg::WriteFinished {
            cid: cid,
            pr: pr,
            result: result,
        }) {
            error!("send write finished to scheduler failed cid={}, err:{:?}",
                   cid,
                   e);
        }
    })
}

pub struct Scheduler {
    engine: Arc<Box<Engine>>,

    // cid -> context
    cmd_ctxs: HashMap<u64, RunningCtx>,

    schedch: SchedCh,

    // cmd id generator
    id_alloc: u64,

    // write concurrency control
    latches: Latches,

    // worker pool
    worker_pool: ThreadPool,
}

fn process_read(cid: u64, cmd: Command, ch: SchedCh, snapshot: Box<Snapshot>) {
    debug!("process read cmd(cid={}) in worker pool.", cid);
    let pr = match cmd {
        Command::Get { ref key, start_ts, .. } => {
            let snap_store = SnapshotStore::new(snapshot.as_ref(), start_ts);
            let res = snap_store.get(key);
            match res {
                Ok(val) => ProcessResult::Value { value: val },
                Err(e) => ProcessResult::Failed { err: StorageError::from(e) },
            }
        }
        Command::BatchGet { ref keys, start_ts, .. } => {
            let snap_store = SnapshotStore::new(snapshot.as_ref(), start_ts);
            match snap_store.batch_get(keys) {
                Ok(results) => {
                    let mut res = vec![];
                    for (k, v) in keys.into_iter().zip(results.into_iter()) {
                        match v {
                            Ok(Some(x)) => res.push(Ok((k.raw().unwrap(), x))),
                            Ok(None) => {}
                            Err(e) => res.push(Err(StorageError::from(e))),
                        }
                    }
                    ProcessResult::MultiKvpairs { pairs: res }
                }
                Err(e) => ProcessResult::Failed { err: StorageError::from(e) },
            }
        }
        Command::Scan { ref start_key, limit, start_ts, .. } => {
            let snap_store = SnapshotStore::new(snapshot.as_ref(), start_ts);
            let scanner = snap_store.scanner();
            match scanner {
                Ok(mut scanner) => {
                    let key = start_key.clone();
                    match scanner.scan(key, limit) {
                        Ok(mut results) => {
                            let pairs = results.drain(..)
                                .map(|x| x.map_err(StorageError::from))
                                .collect();
                            ProcessResult::MultiKvpairs { pairs: pairs }
                        }
                        Err(e) => ProcessResult::Failed { err: StorageError::from(e) },
                    }
                }
                Err(e) => ProcessResult::Failed { err: StorageError::from(e) },
            }
        }
        _ => panic!("unsupported read command"),
    };

    if let Err(e) = ch.send(Msg::ReadFinished { cid: cid, pr: pr }) {
        error!("send read finished failed, cid={}, err={:?}", cid, e);
    }
}

fn process_write(cid: u64, cmd: Command, ch: SchedCh, snapshot: Box<Snapshot>) {
    if let Err(e) = process_write_impl(cid, cmd, ch.clone(), snapshot.as_ref()) {
        if let Err(err) = ch.send(Msg::PrepareWriteFailed { cid: cid, err: e }) {
            error!("send PrepareWriteFailed message to channel failed. cid={}, err={:?}",
                   cid,
                   err);
        }
    }
}

fn process_write_impl(cid: u64, cmd: Command, ch: SchedCh, snapshot: &Snapshot) -> Result<()> {
    if let Err(e) = match cmd {
        Command::Prewrite { ref mutations, ref primary, start_ts, .. } => {
            let mut txn = MvccTxn::new(snapshot, start_ts);
            let mut results = vec![];
            for m in mutations {
                match txn.prewrite(m.clone(), primary) {
                    Ok(_) => results.push(Ok(())),
                    e @ Err(MvccError::KeyIsLocked { .. }) => results.push(e.map_err(Error::from)),
                    Err(e) => return Err(Error::from(e)),
                }
            }
            let res = results.drain(..).map(|x| x.map_err(StorageError::from)).collect();
            let pr = ProcessResult::MultiRes { results: res };
            ch.send(Msg::PrepareWriteFinished {
                cid: cid,
                pr: pr,
                to_be_write: txn.modifies(),
            })
        }
        Command::Commit { ref keys, lock_ts, commit_ts, .. } => {
            let mut txn = MvccTxn::new(snapshot, lock_ts);
            for k in keys {
                try!(txn.commit(&k, commit_ts));
            }

            let pr = ProcessResult::Res;
            ch.send(Msg::PrepareWriteFinished {
                cid: cid,
                pr: pr,
                to_be_write: txn.modifies(),
            })
        }
        Command::CommitThenGet { ref key, lock_ts, commit_ts, get_ts, .. } => {
            let mut txn = MvccTxn::new(snapshot, lock_ts);
            let val = try!(txn.commit_then_get(&key, commit_ts, get_ts));

            let pr = ProcessResult::Value { value: val };
            ch.send(Msg::PrepareWriteFinished {
                cid: cid,
                pr: pr,
                to_be_write: txn.modifies(),
            })
        }
        Command::Cleanup { ref key, start_ts, .. } => {
            let mut txn = MvccTxn::new(snapshot, start_ts);
            try!(txn.rollback(&key));

            let pr = ProcessResult::Res;
            ch.send(Msg::PrepareWriteFinished {
                cid: cid,
                pr: pr,
                to_be_write: txn.modifies(),
            })
        }
        Command::Rollback { ref keys, start_ts, .. } => {
            let mut txn = MvccTxn::new(snapshot, start_ts);
            for k in keys {
                try!(txn.rollback(&k));
            }

            let pr = ProcessResult::Res;
            ch.send(Msg::PrepareWriteFinished {
                cid: cid,
                pr: pr,
                to_be_write: txn.modifies(),
            })
        }
        Command::RollbackThenGet { ref key, lock_ts, .. } => {
            let mut txn = MvccTxn::new(snapshot, lock_ts);
            let val = try!(txn.rollback_then_get(&key));

            let pr = ProcessResult::Value { value: val };
            ch.send(Msg::PrepareWriteFinished {
                cid: cid,
                pr: pr,
                to_be_write: txn.modifies(),
            })
        }
        _ => panic!("unsupported write command"),
    } {
        error!("process write impl send msg to channel failed, cid={}", cid);
        return Err(e);
    }

    Ok(())
}

impl Scheduler {
    pub fn new(engine: Arc<Box<Engine>>, schedch: SchedCh, concurrency: usize) -> Scheduler {
        Scheduler {
            engine: engine,
            cmd_ctxs: HashMap::new(),
            schedch: schedch,
            id_alloc: 0,
            latches: Latches::new(concurrency),
            worker_pool: ThreadPool::new_with_name(thd_name!("sched-worker-pool"),
                                                   DEFAULT_WOKER_POOL_SIZES),
        }
    }

    fn gen_id(&mut self) -> u64 {
        self.id_alloc += 1;
        self.id_alloc
    }

    fn gen_lock(&self, cmd: &Command) -> Lock {
        match *cmd {
            Command::Prewrite { ref mutations, .. } => {
                let keys: Vec<&Key> = mutations.iter().map(|x| x.key()).collect();
                self.latches.gen_lock(&keys)
            }
            Command::Commit { ref keys, .. } |
            Command::Rollback { ref keys, .. } => self.latches.gen_lock(keys),
            Command::CommitThenGet { ref key, .. } |
            Command::Cleanup { ref key, .. } |
            Command::RollbackThenGet { ref key, .. } => self.latches.gen_lock(&[key]),
            _ => Lock::new(vec![]),
        }
    }

    fn process_by_worker(&mut self, cid: u64, snapshot: Box<Snapshot>) {
        debug!("process cmd with snapshot, cid={}", cid);
        let cmd = {
            let ctx = self.cmd_ctxs.get(&cid).unwrap();
            assert_eq!(ctx.cid, cid);
            ctx.cmd.clone()
        };
        let ch = self.schedch.clone();
        let readcmd = cmd.readonly();
        if readcmd {
            self.worker_pool.execute(move || process_read(cid, cmd, ch, snapshot));
        } else {
            self.worker_pool.execute(move || process_write(cid, cmd, ch, snapshot));
        }
    }

    fn finish_with_err(&mut self, cid: u64, err: Error) {
        debug!("command cid={}, finished with error", cid);

        let mut ctx = self.cmd_ctxs.remove(&cid).unwrap();
        assert_eq!(ctx.cid, cid);
        let cb = ctx.callback.take().unwrap();
        let pr = ProcessResult::Failed { err: StorageError::from(err) };
        execute_callback(cb, pr);

        self.release_lock(&ctx.lock, cid);
    }

    fn extract_context(&self, cid: u64) -> &Context {
        let ctx = &self.cmd_ctxs.get(&cid).unwrap();
        assert_eq!(ctx.cid, cid);
        match ctx.cmd {
            Command::Get { ref ctx, .. } |
            Command::BatchGet { ref ctx, .. } |
            Command::Scan { ref ctx, .. } |
            Command::Prewrite { ref ctx, .. } |
            Command::Commit { ref ctx, .. } |
            Command::CommitThenGet { ref ctx, .. } |
            Command::Cleanup { ref ctx, .. } |
            Command::Rollback { ref ctx, .. } |
            Command::RollbackThenGet { ref ctx, .. } => ctx,
        }
    }

    fn register_report_tick(&self, event_loop: &mut EventLoop<Self>) {
        if let Err(e) = register_timer(event_loop,
                                       Tick::ReportStatistic,
                                       REPORT_STATISTIC_INTERVAL) {
            error!("register report statistic err: {:?}", e);
        };
    }

    fn on_report_staticstic_tick(&self, event_loop: &mut EventLoop<Self>) {
        info!("all running cmd count = {}", self.cmd_ctxs.len());

        self.register_report_tick(event_loop);
    }

    fn on_received_new_cmd(&mut self, cmd: Command, callback: CallbackType) {
        let cid = self.gen_id();
        let lock = self.gen_lock(&cmd);
        let ctx = RunningCtx::new(cid, cmd, lock, callback);
        if self.cmd_ctxs.insert(cid, ctx).is_some() {
            panic!("command cid={} shouldn't exist", cid);
        }

        debug!("received new command, cid={}", cid);

        if self.acquire_lock(cid) {
            self.get_snapshot(cid);
        }
    }

    fn acquire_lock(&mut self, cid: u64) -> bool {
        let ctx = &mut self.cmd_ctxs.get_mut(&cid).unwrap();
        assert_eq!(ctx.cid, cid);
        self.latches.acquire(&mut ctx.lock, cid)
    }

    fn get_snapshot(&mut self, cid: u64) {
        let ch = self.schedch.clone();
        let cb = box move |snapshot: EngineResult<Box<Snapshot>>| {
            if let Err(e) = ch.send(Msg::SnapshotFinished {
                cid: cid,
                snapshot: snapshot,
            }) {
                error!("send SnapshotFinish failed cmd id {}, err {:?}", cid, e);
            }
        };

        if let Err(e) = self.engine.async_snapshot(self.extract_context(cid), cb) {
            self.finish_with_err(cid, Error::from(e));
        }
    }

    fn on_snapshot_finished(&mut self, cid: u64, snapshot: EngineResult<Box<Snapshot>>) {
        debug!("receive snapshot finish msg for cid={}", cid);
        match snapshot {
            Ok(snapshot) => self.process_by_worker(cid, snapshot),
            Err(e) => self.finish_with_err(cid, Error::from(e)),
        }
    }

    fn on_read_finished(&mut self, cid: u64, pr: ProcessResult) {
        debug!("read command(cid={}) finished", cid);

        let mut ctx = self.cmd_ctxs.remove(&cid).unwrap();
        assert_eq!(ctx.cid, cid);
        let cb = ctx.callback.take().unwrap();
        match ctx.cmd {
            Command::Get { .. } |
            Command::BatchGet { .. } |
            Command::Scan { .. } => execute_callback(cb, pr),
            _ => panic!("unsupported read command"),
        }
    }

    fn on_prepare_write_failed(&mut self, cid: u64, e: Error) {
        debug!("write command(cid={}) failed at prewrite.", cid);

        // execute callback
        let mut ctx = self.cmd_ctxs.remove(&cid).unwrap();
        assert_eq!(ctx.cid, cid);
        let cb = ctx.callback.take().unwrap();
        let pr = ProcessResult::Failed { err: StorageError::from(e) };
        execute_callback(cb, pr);

<<<<<<< HEAD
        match ctx.cmd {
            Command::Prewrite { ref mut callback, .. } => {
                let res = match result {
                    Ok(()) => {
                        match pr {
                            ProcessResult::ResultSet { mut result } => {
                                Ok(result.drain(..)
                                    .map(|x| x.map_err(::storage::Error::from))
                                    .collect())
                            }
                            _ => {
                                panic!("prewrite return but process result is not result set.");
                            }
                        }
                    }
                    Err(e) => Err(e.into()),
                };
                callback.take().unwrap()(res);
            }
            Command::CommitThenGet { ref mut callback, .. } => {
                let res = match result {
                    Ok(()) => {
                        match pr {
                            ProcessResult::Value { value } => Ok(value),
                            _ => {
                                panic!("commit then get return but process result is not value.");
                            }
                        }
                    }
                    Err(e) => Err(::storage::Error::from(e)),
                };
                callback.take().unwrap()(res);
            }
            Command::Commit { ref mut callback, .. } |
            Command::Cleanup { ref mut callback, .. } |
            Command::Rollback { ref mut callback, .. } => {
                callback.take().unwrap()(result.map_err(::storage::Error::from));
            }
            Command::RollbackThenGet { ref mut callback, .. } => {
                let res = match result {
                    Ok(()) => {
                        match pr {
                            ProcessResult::Value { value } => Ok(value),
                            _ => {
                                panic!("rollback then get return but process result is not value.");
                            }
                        }
                    }
                    Err(e) => Err(::storage::Error::from(e)),
                };
                callback.take().unwrap()(res);
            }
            _ => {
                panic!("unsupported write cmd");
=======
        // release lock
        self.release_lock(&ctx.lock, cid);
    }

    fn on_prepare_write_finished(&mut self,
                                 cid: u64,
                                 pr: ProcessResult,
                                 to_be_write: Vec<Modify>) {
        let res = {
            let ctx = self.cmd_ctxs.get(&cid).unwrap();
            assert_eq!(ctx.cid, cid);
            match ctx.cmd {
                Command::Prewrite { ref ctx, .. } |
                Command::Commit { ref ctx, .. } |
                Command::CommitThenGet { ref ctx, .. } |
                Command::Cleanup { ref ctx, .. } |
                Command::Rollback { ref ctx, .. } |
                Command::RollbackThenGet { ref ctx, .. } => {
                    let engine_cb = make_engine_cb(cid, pr, self.schedch.clone());
                    self.engine.async_write(ctx, to_be_write, engine_cb)
                }
                _ => panic!("unsupported write command"),
>>>>>>> 5da19c3e
            }
        };
        if let Err(e) = res {
            let mut ctx = self.cmd_ctxs.remove(&cid).unwrap();
            assert_eq!(ctx.cid, cid);
            let cb = ctx.callback.take().unwrap();
            execute_callback(cb, ProcessResult::Failed { err: StorageError::from(e) });

            self.release_lock(&ctx.lock, cid);
        }
    }

    fn on_write_finished(&mut self, cid: u64, pr: ProcessResult, result: EngineResult<()>) {
        debug!("write finished for command, cid={}", cid);
        let mut ctx = self.cmd_ctxs.remove(&cid).unwrap();
        assert_eq!(ctx.cid, cid);
        let cb = ctx.callback.take().unwrap();
        let pr = match result {
            Ok(()) => pr,
            Err(e) => ProcessResult::Failed { err: ::storage::Error::from(e) },
        };
        execute_callback(cb, pr);

        self.release_lock(&ctx.lock, cid);
    }

    fn release_lock(&mut self, lock: &Lock, cid: u64) {
        let wakeup_list = self.latches.release(lock, cid);
        for wcid in wakeup_list {
            self.wakeup_cmd(wcid);
        }
    }

    fn wakeup_cmd(&mut self, cid: u64) {
        if self.acquire_lock(cid) {
            self.get_snapshot(cid);
        }
    }

    fn shutdown(&mut self, event_loop: &mut EventLoop<Self>) {
        info!("receive shutdown command");
        event_loop.shutdown();
    }
}

fn register_timer(event_loop: &mut EventLoop<Scheduler>,
                  tick: Tick,
                  delay: u64)
                  -> Result<mio::Timeout> {
    event_loop.timeout(tick, Duration::from_millis(delay))
        .map_err(|e| box_err!("register timer err: {:?}", e))
}

impl mio::Handler for Scheduler {
    type Timeout = Tick;
    type Message = Msg;

    fn timeout(&mut self, event_loop: &mut EventLoop<Self>, timeout: Tick) {
        match timeout {
            Tick::ReportStatistic => self.on_report_staticstic_tick(event_loop),
        }
    }

    fn notify(&mut self, event_loop: &mut EventLoop<Self>, msg: Msg) {
        match msg {
            Msg::Quit => self.shutdown(event_loop),
            Msg::RawCmd { cmd, cb } => self.on_received_new_cmd(cmd, cb),
            Msg::SnapshotFinished { cid, snapshot } => self.on_snapshot_finished(cid, snapshot),
            Msg::ReadFinished { cid, pr } => self.on_read_finished(cid, pr),
            Msg::PrepareWriteFinished { cid, pr, to_be_write } => {
                self.on_prepare_write_finished(cid, pr, to_be_write)
            }
            Msg::PrepareWriteFailed { cid, err } => self.on_prepare_write_failed(cid, err),
            Msg::WriteFinished { cid, pr, result } => self.on_write_finished(cid, pr, result),
        }
    }

    fn tick(&mut self, event_loop: &mut EventLoop<Self>) {
        if !event_loop.is_running() {
            // stop work threads if has
        }
    }
}<|MERGE_RESOLUTION|>--- conflicted
+++ resolved
@@ -478,62 +478,6 @@
         let pr = ProcessResult::Failed { err: StorageError::from(e) };
         execute_callback(cb, pr);
 
-<<<<<<< HEAD
-        match ctx.cmd {
-            Command::Prewrite { ref mut callback, .. } => {
-                let res = match result {
-                    Ok(()) => {
-                        match pr {
-                            ProcessResult::ResultSet { mut result } => {
-                                Ok(result.drain(..)
-                                    .map(|x| x.map_err(::storage::Error::from))
-                                    .collect())
-                            }
-                            _ => {
-                                panic!("prewrite return but process result is not result set.");
-                            }
-                        }
-                    }
-                    Err(e) => Err(e.into()),
-                };
-                callback.take().unwrap()(res);
-            }
-            Command::CommitThenGet { ref mut callback, .. } => {
-                let res = match result {
-                    Ok(()) => {
-                        match pr {
-                            ProcessResult::Value { value } => Ok(value),
-                            _ => {
-                                panic!("commit then get return but process result is not value.");
-                            }
-                        }
-                    }
-                    Err(e) => Err(::storage::Error::from(e)),
-                };
-                callback.take().unwrap()(res);
-            }
-            Command::Commit { ref mut callback, .. } |
-            Command::Cleanup { ref mut callback, .. } |
-            Command::Rollback { ref mut callback, .. } => {
-                callback.take().unwrap()(result.map_err(::storage::Error::from));
-            }
-            Command::RollbackThenGet { ref mut callback, .. } => {
-                let res = match result {
-                    Ok(()) => {
-                        match pr {
-                            ProcessResult::Value { value } => Ok(value),
-                            _ => {
-                                panic!("rollback then get return but process result is not value.");
-                            }
-                        }
-                    }
-                    Err(e) => Err(::storage::Error::from(e)),
-                };
-                callback.take().unwrap()(res);
-            }
-            _ => {
-                panic!("unsupported write cmd");
-=======
         // release lock
         self.release_lock(&ctx.lock, cid);
     }
@@ -556,7 +500,6 @@
                     self.engine.async_write(ctx, to_be_write, engine_cb)
                 }
                 _ => panic!("unsupported write command"),
->>>>>>> 5da19c3e
             }
         };
         if let Err(e) = res {
